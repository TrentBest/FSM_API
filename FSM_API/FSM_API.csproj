--- conflicted
+++ resolved
@@ -17,25 +17,24 @@
     <PackageTags>fsm;state-machine;net;Finite State Machine;singularity</PackageTags>
     <GeneratePackageOnBuild>true</GeneratePackageOnBuild>
     <PackageReadmeFile>NuGetReadme.md</PackageReadmeFile>
-<<<<<<< HEAD
     
-=======
-    <None Include=".\Branding\TheSingularityWorkshop.png" Pack="true" PackagePath="Branding\" />
->>>>>>> c3ed0ca4
     <PackageProjectUrl>https://github.com/TrentBest/FSM_API</PackageProjectUrl>
     <Copyright>Copyright © 2025 The Singularity Workshop. All rights reserved.</Copyright>
   </PropertyGroup>
 
   <ItemGroup>
-    <None Include="NuGetReadme.md" Pack="true" PackagePath="\" />
+	  <None Include="NuGetReadme.md" Pack="true" PackagePath="\" />
+
+	  <None Include=".\Branding\**\*" Pack="true" PackagePath="Branding\" />
+
+	  <None Include=".\Documentation\**\*.md" Pack="true" PackagePath="Documentation\" />
+	  <None Include=".\Documentation\**\Visuals\*.png" Pack="true" PackagePath="Documentation\Visuals\" />
+
+	  <None Remove=".\Documentation\User Guide\Tutorials\**\*" />
   </ItemGroup>
 
   <ItemGroup>
     <None Update="Branding\TheSingularityWorkshop.png" Pack="true" />
-<<<<<<< HEAD
-=======
-    <None Update="Branding\TheSingularityWorkshop.png" Pack="true" />
->>>>>>> c3ed0ca4
   </ItemGroup>
 
 </Project>